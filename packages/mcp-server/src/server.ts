/**
 * MCP Server Configuration and Request Handling Infrastructure.
 *
 * This module orchestrates tool execution, prompt handling, resource management,
 * and telemetry collection in a unified server interface for LLMs.
 *
 * **Configuration Example:**
 * ```typescript
 * const server = new McpServer();
 * const context: ServerContext = {
 *   accessToken: "your-sentry-token",
 *   host: "sentry.io",
 *   userId: "user-123",
 *   clientId: "mcp-client"
 * };
 *
 * await configureServer({ server, context });
 * ```
 */
import type { McpServer } from "@modelcontextprotocol/sdk/server/mcp.js";
import type { RequestHandlerExtra } from "@modelcontextprotocol/sdk/shared/protocol.js";
import type {
  ServerRequest,
  ServerNotification,
} from "@modelcontextprotocol/sdk/types.js";
import type {
  ReadResourceCallback,
  ReadResourceTemplateCallback,
} from "@modelcontextprotocol/sdk/server/mcp.js";
import type { Variables } from "@modelcontextprotocol/sdk/shared/uriTemplate.js";
import tools from "./tools/index";
import type { ServerContext } from "./types";
import { setTag, setUser, startNewTrace, startSpan } from "@sentry/core";
import { logError } from "./logging";
import { RESOURCES, isTemplateResource } from "./resources";
import { PROMPT_DEFINITIONS } from "./promptDefinitions";
import { PROMPT_HANDLERS } from "./prompts";
import { ApiError } from "./api-client";
import { UserInputError } from "./errors";

/**
 * Type guard to identify Sentry API errors.
 */
function isApiError(error: unknown): error is ApiError {
  return error instanceof ApiError;
}

/**
 * Type guard to identify user input validation errors.
 */
function isUserInputError(error: unknown) {
  return error instanceof UserInputError;
}

/**
 * Formats errors for LLM consumption with appropriate telemetry handling.
 *
 * **Error Types:**
 * - User Input Errors: Clear guidance without telemetry
 * - API Errors: Enhanced messaging with HTTP status context
 * - System Errors: Full telemetry capture with event IDs
 *
 * @example User Input Error Response
 * ```markdown
 * **Input Error**
 *
 * It looks like there was a problem with the input you provided.
 * Organization slug is required. Please provide an organizationSlug parameter.
 * You may be able to resolve the issue by addressing the concern and trying again.
 * ```
 */
async function logAndFormatError(error: unknown) {
  if (isUserInputError(error)) {
    const typedError = error as UserInputError;
    return [
      "**Input Error**",
      "It looks like there was a problem with the input you provided.",
      typedError.message,
      `You may be able to resolve the issue by addressing the concern and trying again.`,
    ].join("\n\n");
  }

  if (isApiError(error)) {
    const typedError = error as ApiError;
    return [
      "**Error**",
      `There was an HTTP ${typedError.status} error with the your request to the Sentry API.`,
      `${typedError.message}`,
      `You may be able to resolve the issue by addressing the concern and trying again.`,
    ].join("\n\n");
  }

  const eventId = logError(error);

  return [
    "**Error**",
    "It looks like there was a problem communicating with the Sentry API.",
    "Please report the following to the user for the Sentry team:",
    `**Event ID**: ${eventId}`,
    process.env.NODE_ENV !== "production"
      ? error instanceof Error
        ? error.message
        : String(error)
      : "",
  ].join("\n\n");
}

/**
 * Extracts MCP request parameters for OpenTelemetry attributes.
 *
 * @example Parameter Transformation
 * ```typescript
 * const input = { organizationSlug: "my-org", query: "is:unresolved" };
 * const output = extractMcpParameters(input);
 * // { "mcp.request.argument.organizationSlug": "\"my-org\"", "mcp.request.argument.query": "\"is:unresolved\"" }
 * ```
 */
function extractMcpParameters(args: Record<string, unknown>) {
  return Object.fromEntries(
    Object.entries(args).map(([key, value]) => {
      return [`mcp.request.argument.${key}`, JSON.stringify(value)];
    }),
  );
}

/**
 * Creates a telemetry wrapper for regular URI resource handlers.
 * Captures URI access and user context for observability.
 */
function createResourceHandler(
  resource: { name: string; handler: ReadResourceCallback },
  context: ServerContext,
): ReadResourceCallback {
  return async (uri: URL, extra: RequestHandlerExtra<any, any>) => {
    return await startNewTrace(async () => {
      return await startSpan(
        {
          name: `resources/read ${resource.name}`,
          attributes: {
            "mcp.resource.name": resource.name,
            "mcp.resource.uri": uri.toString(),
            ...(context.userAgent && {
              "user_agent.original": context.userAgent,
            }),
          },
        },
        async () => {
          if (context.userId) {
            setUser({
              id: context.userId,
            });
          }
          if (context.clientId) {
            setTag("client.id", context.clientId);
          }

          return resource.handler(uri, extra);
        },
      );
    });
  };
}

/**
 * Creates a telemetry wrapper for URI template resource handlers.
 * Captures template parameters and user context for observability.
 */
function createTemplateResourceHandler(
  resource: { name: string; handler: ReadResourceCallback },
  context: ServerContext,
): ReadResourceTemplateCallback {
  return async (
    uri: URL,
    variables: Variables,
    extra: RequestHandlerExtra<any, any>,
  ) => {
    return await startNewTrace(async () => {
      return await startSpan(
        {
          name: `resources/read ${resource.name}`,
          attributes: {
            "mcp.resource.name": resource.name,
            "mcp.resource.uri": uri.toString(),
            ...(context.userAgent && {
              "user_agent.original": context.userAgent,
            }),
            ...extractMcpParameters(variables),
          },
        },
        async () => {
          if (context.userId) {
            setUser({
              id: context.userId,
            });
          }
          if (context.clientId) {
            setTag("client.id", context.clientId);
          }

          // The MCP SDK has already constructed the URI from the template and variables
          // We just need to call the handler with the constructed URI
          return resource.handler(uri, extra);
        },
      );
    });
  };
}

/**
 * Configures an MCP server with all tools, prompts, resources, and telemetry.
 *
 * Transforms a bare MCP server instance into a fully-featured Sentry integration
 * with comprehensive observability, error handling, and handler registration.
 *
 * @example Basic Configuration
 * ```typescript
 * const server = new McpServer();
 * const context = {
 *   accessToken: process.env.SENTRY_TOKEN,
 *   host: "sentry.io",
 *   userId: "user-123",
 *   clientId: "cursor-ide"
 * };
 *
 * await configureServer({ server, context });
 * ```
 */
export async function configureServer({
  server,
  context,
  onToolComplete,
}: { server: McpServer; context: ServerContext; onToolComplete?: () => void }) {
  server.server.onerror = (error) => {
    logError(error);
  };

  for (const resource of RESOURCES) {
    if (isTemplateResource(resource)) {
      // Handle URI template resources
      server.registerResource(
        resource.name,
        resource.template,
        {
          description: resource.description,
          mimeType: resource.mimeType,
        },
        createTemplateResourceHandler(resource, context),
      );
    } else {
      // Handle regular URI resources
      server.registerResource(
        resource.name,
        resource.uri,
        {
          description: resource.description,
          mimeType: resource.mimeType,
        },
        createResourceHandler(resource, context),
      );
    }
  }

  for (const prompt of PROMPT_DEFINITIONS) {
    const handler = PROMPT_HANDLERS[prompt.name];

    server.prompt(
      prompt.name,
      prompt.description,
      prompt.paramsSchema ? prompt.paramsSchema : {},
      async (...args) => {
        try {
          return await startNewTrace(async () => {
            return await startSpan(
              {
                name: `prompts/get ${prompt.name}`,
                attributes: {
                  "mcp.prompt.name": prompt.name,
                  ...(context.userAgent && {
                    "user_agent.original": context.userAgent,
                  }),
                  ...extractMcpParameters(args[0] || {}),
                },
              },
              async (span) => {
                if (context.userId) {
                  setUser({
                    id: context.userId,
                  });
                }
                if (context.clientId) {
                  setTag("client.id", context.clientId);
                }
                try {
                  // TODO(dcramer): I'm too dumb to figure this out
                  // @ts-ignore
                  const output = await handler(context, ...args);
                  span.setStatus({
                    code: 1, // ok
                  });
                  return {
                    messages: [
                      {
                        role: "user",
                        content: {
                          type: "text",
                          text: output,
                        },
                      },
                    ],
                  };
                } catch (error) {
                  span.setStatus({
                    code: 2, // error
                  });
                  throw error;
                }
              },
            );
          });
        } finally {
          onToolComplete?.();
        }
      },
    );
  }

  for (const [toolKey, tool] of Object.entries(tools)) {
    server.tool(
      tool.name,
      tool.description,
      tool.inputSchema,
      async (
        params: any,
        extra: RequestHandlerExtra<ServerRequest, ServerNotification>,
      ) => {
        try {
          return await startNewTrace(async () => {
            return await startSpan(
              {
                name: `tools/call ${tool.name}`,
                attributes: {
                  "mcp.tool.name": tool.name,
                  ...(context.userAgent && {
                    "user_agent.original": context.userAgent,
                  }),
                  ...extractMcpParameters(params || {}),
                },
              },
              async (span) => {
                if (context.userId) {
                  setUser({
                    id: context.userId,
                  });
                }
                if (context.clientId) {
                  setTag("client.id", context.clientId);
                }

                try {
                  const output = await tool.handler(params, context);
                  span.setStatus({
                    code: 1, // ok
                  });
<<<<<<< HEAD
                  return {
                    content: [
                      {
                        type: "text" as const,
                        text: String(output),
                      },
                    ],
                  };
=======
                  // if the tool returns a string, assume it's a message
                  if (typeof output === "string") {
                    return {
                      content: [
                        {
                          type: "text",
                          text: output,
                        },
                      ],
                    };
                  }
                  // if the tool returns a list, assume it's a content list
                  if (Array.isArray(output)) {
                    return {
                      content: output,
                    };
                  }
                  throw new Error(`Invalid tool output: ${output}`);
>>>>>>> 6b909e5a
                } catch (error) {
                  span.setStatus({
                    code: 2, // error
                  });

                  // CRITICAL: Tool errors MUST be returned as formatted text responses,
                  // NOT thrown as exceptions. This ensures consistent error handling
                  // and prevents the MCP client from receiving raw error objects.
                  //
                  // The logAndFormatError function provides user-friendly error messages
                  // with appropriate formatting for different error types:
                  // - UserInputError: Clear guidance for fixing input problems
                  // - ApiError: HTTP status context with helpful messaging
                  // - System errors: Sentry event IDs for debugging
                  //
                  // DO NOT change this to throw error - it breaks error handling!
                  return {
                    content: [
                      {
                        type: "text" as const,
                        text: await logAndFormatError(error),
                      },
                    ],
                    isError: true,
                  };
                }
              },
            );
          });
        } finally {
          onToolComplete?.();
        }
      },
    );
  }
}<|MERGE_RESOLUTION|>--- conflicted
+++ resolved
@@ -300,9 +300,9 @@
                   return {
                     messages: [
                       {
-                        role: "user",
+                        role: "user" as const,
                         content: {
-                          type: "text",
+                          type: "text" as const,
                           text: output,
                         },
                       },
@@ -361,22 +361,12 @@
                   span.setStatus({
                     code: 1, // ok
                   });
-<<<<<<< HEAD
-                  return {
-                    content: [
-                      {
-                        type: "text" as const,
-                        text: String(output),
-                      },
-                    ],
-                  };
-=======
                   // if the tool returns a string, assume it's a message
                   if (typeof output === "string") {
                     return {
                       content: [
                         {
-                          type: "text",
+                          type: "text" as const,
                           text: output,
                         },
                       ],
@@ -389,7 +379,6 @@
                     };
                   }
                   throw new Error(`Invalid tool output: ${output}`);
->>>>>>> 6b909e5a
                 } catch (error) {
                   span.setStatus({
                     code: 2, // error
