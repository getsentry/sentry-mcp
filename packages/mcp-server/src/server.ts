--- conflicted
+++ resolved
@@ -335,44 +335,11 @@
       ),
     );
 
-<<<<<<< HEAD
-    // Conditionally register tool with or without annotations
-    const toolHandler = async (
-      params: any,
-      extra: RequestHandlerExtra<ServerRequest, ServerNotification>,
-    ) => {
-      try {
-        return await startNewTrace(async () => {
-          return await startSpan(
-            {
-              name: `tools/call ${tool.name}`,
-              attributes: {
-                "mcp.tool.name": tool.name,
-                ...(context.mcpClientName && {
-                  "mcp.client.name": context.mcpClientName,
-                }),
-                ...(context.mcpClientVersion && {
-                  "mcp.client.version": context.mcpClientVersion,
-                }),
-                ...(context.mcpProtocolVersion && {
-                  "mcp.protocol.version": context.mcpProtocolVersion,
-                }),
-                "mcp.server.name": MCP_SERVER_NAME,
-                "mcp.server.version": LIB_VERSION,
-                ...(context.constraints.organizationSlug && {
-                  "sentry-mcp.constraint-organization":
-                    context.constraints.organizationSlug,
-                }),
-                ...(context.constraints.projectSlug && {
-                  "sentry-mcp.constraint-project":
-                    context.constraints.projectSlug,
-                }),
-                ...extractMcpParameters(params || {}),
-=======
     server.tool(
       tool.name,
       tool.description,
       modifiedInputSchema,
+      tool.annotations,
       async (
         params: any,
         extra: RequestHandlerExtra<ServerRequest, ServerNotification>,
@@ -396,105 +363,95 @@
                   }),
                   ...extractMcpParameters(params || {}),
                 },
->>>>>>> 95fc85a8
               },
-            },
-            async (span) => {
-              if (context.userId) {
-                setUser({
-                  id: context.userId,
-                });
-              }
-              if (context.clientId) {
-                setTag("client.id", context.clientId);
-              }
-
-              try {
-                // Double-check scopes at runtime (defense in depth)
-                if (!isToolAllowed(tool.requiredScopes, grantedScopes)) {
-                  throw new Error(
-                    `Tool '${tool.name}' is not allowed - missing required scopes`,
+              async (span) => {
+                if (context.userId) {
+                  setUser({
+                    id: context.userId,
+                  });
+                }
+                if (context.clientId) {
+                  setTag("client.id", context.clientId);
+                }
+
+                try {
+                  // Double-check scopes at runtime (defense in depth)
+                  if (!isToolAllowed(tool.requiredScopes, grantedScopes)) {
+                    throw new Error(
+                      `Tool '${tool.name}' is not allowed - missing required scopes`,
+                    );
+                  }
+
+                  // Apply constraints as parameters, handling aliases (e.g., projectSlug → projectSlugOrId)
+                  const applicableConstraints = getConstraintParametersToInject(
+                    context.constraints,
+                    tool.inputSchema,
                   );
-                }
-
-                // Apply constraints as parameters, handling aliases (e.g., projectSlug → projectSlugOrId)
-                const applicableConstraints = getConstraintParametersToInject(
-                  context.constraints,
-                  tool.inputSchema,
-                );
-
-                const paramsWithConstraints = {
-                  ...params,
-                  ...applicableConstraints,
-                };
-
-                const output = await tool.handler(
-                  paramsWithConstraints,
-                  context,
-                );
-                span.setStatus({
-                  code: 1, // ok
-                });
-                // if the tool returns a string, assume it's a message
-                if (typeof output === "string") {
+
+                  const paramsWithConstraints = {
+                    ...params,
+                    ...applicableConstraints,
+                  };
+
+                  const output = await tool.handler(
+                    paramsWithConstraints,
+                    context,
+                  );
+                  span.setStatus({
+                    code: 1, // ok
+                  });
+                  // if the tool returns a string, assume it's a message
+                  if (typeof output === "string") {
+                    return {
+                      content: [
+                        {
+                          type: "text" as const,
+                          text: output,
+                        },
+                      ],
+                    };
+                  }
+                  // if the tool returns a list, assume it's a content list
+                  if (Array.isArray(output)) {
+                    return {
+                      content: output,
+                    };
+                  }
+                  throw new Error(`Invalid tool output: ${output}`);
+                } catch (error) {
+                  span.setStatus({
+                    code: 2, // error
+                  });
+
+                  // CRITICAL: Tool errors MUST be returned as formatted text responses,
+                  // NOT thrown as exceptions. This ensures consistent error handling
+                  // and prevents the MCP client from receiving raw error objects.
+                  //
+                  // The logAndFormatError function provides user-friendly error messages
+                  // with appropriate formatting for different error types:
+                  // - UserInputError: Clear guidance for fixing input problems
+                  // - ConfigurationError: Clear guidance for fixing configuration issues
+                  // - ApiError: HTTP status context with helpful messaging
+                  // - System errors: Sentry event IDs for debugging
+                  //
+                  // DO NOT change this to throw error - it breaks error handling!
                   return {
                     content: [
                       {
                         type: "text" as const,
-                        text: output,
+                        text: await formatErrorForUser(error),
                       },
                     ],
+                    isError: true,
                   };
                 }
-                // if the tool returns a list, assume it's a content list
-                if (Array.isArray(output)) {
-                  return {
-                    content: output,
-                  };
-                }
-                throw new Error(`Invalid tool output: ${output}`);
-              } catch (error) {
-                span.setStatus({
-                  code: 2, // error
-                });
-
-                // CRITICAL: Tool errors MUST be returned as formatted text responses,
-                // NOT thrown as exceptions. This ensures consistent error handling
-                // and prevents the MCP client from receiving raw error objects.
-                //
-                // The logAndFormatError function provides user-friendly error messages
-                // with appropriate formatting for different error types:
-                // - UserInputError: Clear guidance for fixing input problems
-                // - ConfigurationError: Clear guidance for fixing configuration issues
-                // - ApiError: HTTP status context with helpful messaging
-                // - System errors: Sentry event IDs for debugging
-                //
-                // DO NOT change this to throw error - it breaks error handling!
-                return {
-                  content: [
-                    {
-                      type: "text" as const,
-                      text: await formatErrorForUser(error),
-                    },
-                  ],
-                  isError: true,
-                };
-              }
-            },
-          );
-        });
-      } finally {
-        onToolComplete?.();
-      }
-    };
-
-    // Register tool with MCP server
-    server.tool(
-      tool.name,
-      tool.description,
-      modifiedInputSchema,
-      tool.annotations,
-      toolHandler,
+              },
+            );
+          });
+        } finally {
+          onToolComplete?.();
+        }
+      },
     );
   }
 }