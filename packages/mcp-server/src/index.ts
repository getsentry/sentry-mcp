#!/usr/bin/env node

/**
 * Main CLI entry point for the Sentry MCP server.
 *
 * Handles command-line argument parsing, environment configuration, Sentry
 * initialization, and starts the MCP server with stdio transport. Requires
 * a Sentry access token and optionally accepts host and DSN configuration.
 *
 * @example CLI Usage
 * ```bash
 * npx @sentry/mcp-server --access-token=TOKEN --host=sentry.io
 * npx @sentry/mcp-server --access-token=TOKEN --url=https://sentry.example.com
 * ```
 */

import { buildServer } from "./server";
import { startStdio } from "./transports/stdio";
import * as Sentry from "@sentry/node";
import { LIB_VERSION } from "./version";
import { buildUsage } from "./cli/usage";
import { parseArgv, parseEnv, merge } from "./cli/parse";
import { finalize } from "./cli/resolve";
import { sentryBeforeSend } from "./telem/sentry";
import { ALL_SCOPES } from "./permissions";
<<<<<<< HEAD
import { DEFAULT_SCOPES, DEFAULT_SKILLS } from "./constants";
import { SKILLS } from "./skills";
import { configureOpenAIProvider } from "./internal/agents/openai-provider";
=======
import { DEFAULT_SCOPES } from "./constants";
import { setOpenAIBaseUrl } from "./internal/agents/openai-provider";
>>>>>>> cacfc699
import agentTools from "./tools/agent-tools";

const packageName = "@sentry/mcp-server";
const allSkills = Object.keys(SKILLS) as ReadonlyArray<
  (typeof SKILLS)[keyof typeof SKILLS]["id"]
>;
const usageText = buildUsage(
  packageName,
  DEFAULT_SCOPES,
  ALL_SCOPES,
  DEFAULT_SKILLS,
  allSkills,
);

function die(message: string): never {
  console.error(message);
  console.error(usageText);
  process.exit(1);
}
const cli = parseArgv(process.argv.slice(2));
if (cli.help) {
  console.log(usageText);
  process.exit(0);
}
if (cli.version) {
  console.log(`${packageName} ${LIB_VERSION}`);
  process.exit(0);
}
if (cli.unknownArgs.length > 0) {
  console.error("Error: Invalid argument(s):", cli.unknownArgs.join(", "));
  console.error(usageText);
  process.exit(1);
}

const env = parseEnv(process.env);
const cfg = (() => {
  try {
    return finalize(merge(cli, env));
  } catch (err) {
    die(err instanceof Error ? err.message : String(err));
  }
})();

// Check for OpenAI API key and warn if missing
if (!process.env.OPENAI_API_KEY) {
  console.warn("Warning: OPENAI_API_KEY environment variable is not set.");
  console.warn("The following AI-powered search tools will be unavailable:");
  console.warn("  - search_events (natural language event search)");
  console.warn("  - search_issues (natural language issue search)");
  console.warn(
    "All other tools will function normally. To enable AI-powered search, set OPENAI_API_KEY.",
  );
  console.warn("");
}

// Configure OpenAI settings from CLI flags
// Note: baseUrl can only be set via CLI flag, not env var (security: prevents credential theft)
setOpenAIBaseUrl(cfg.openaiBaseUrl);
if (cfg.openaiModel) {
  process.env.OPENAI_MODEL = cfg.openaiModel;
}

Sentry.init({
  dsn: cfg.sentryDsn,
  sendDefaultPii: true,
  tracesSampleRate: 1,
  beforeSend: sentryBeforeSend,
  initialScope: {
    tags: {
      "mcp.server_version": LIB_VERSION,
      "mcp.transport": "stdio",
      "mcp.agent_mode": cli.agent ? "true" : "false",
      "sentry.host": cfg.sentryHost,
      "mcp.mcp-url": cfg.mcpUrl,
    },
  },
  release: process.env.SENTRY_RELEASE,
  integrations: [
    Sentry.consoleLoggingIntegration(),
    Sentry.zodErrorsIntegration(),
    Sentry.vercelAIIntegration({
      recordInputs: true,
      recordOutputs: true,
    }),
  ],
  environment:
    process.env.SENTRY_ENVIRONMENT ??
    (process.env.NODE_ENV !== "production" ? "development" : "production"),
});

// Log agent mode status
if (cli.agent) {
  console.warn("Agent mode enabled: Only use_sentry tool is available.");
  console.warn(
    "The use_sentry tool provides access to all Sentry operations through natural language.",
  );
  console.warn("");
}

const SENTRY_TIMEOUT = 5000; // 5 seconds

// Build context once for server configuration and runtime
const context = {
  accessToken: cfg.accessToken,
  grantedScopes: cfg.finalScopes,
  grantedSkills: cfg.finalSkills,
  constraints: {
    organizationSlug: cfg.organizationSlug ?? null,
    projectSlug: cfg.projectSlug ?? null,
  },
  sentryHost: cfg.sentryHost,
  mcpUrl: cfg.mcpUrl,
  openaiBaseUrl: cfg.openaiBaseUrl,
};

// Build server with context to filter tools based on granted scopes
// Use agentTools when --agent flag is set (only exposes use_sentry tool)
const server = buildServer({
  context,
  tools: cli.agent ? agentTools : undefined,
});

startStdio(server, context).catch((err) => {
  console.error("Server error:", err);
  // ensure we've flushed all events
  Sentry.flush(SENTRY_TIMEOUT);
  process.exit(1);
});

// ensure we've flushed all events
Sentry.flush(SENTRY_TIMEOUT);<|MERGE_RESOLUTION|>--- conflicted
+++ resolved
@@ -23,14 +23,9 @@
 import { finalize } from "./cli/resolve";
 import { sentryBeforeSend } from "./telem/sentry";
 import { ALL_SCOPES } from "./permissions";
-<<<<<<< HEAD
 import { DEFAULT_SCOPES, DEFAULT_SKILLS } from "./constants";
 import { SKILLS } from "./skills";
-import { configureOpenAIProvider } from "./internal/agents/openai-provider";
-=======
-import { DEFAULT_SCOPES } from "./constants";
 import { setOpenAIBaseUrl } from "./internal/agents/openai-provider";
->>>>>>> cacfc699
 import agentTools from "./tools/agent-tools";
 
 const packageName = "@sentry/mcp-server";
