--- conflicted
+++ resolved
@@ -48,21 +48,16 @@
 ```shell
 SENTRY_ACCESS_TOKEN=your-token
 # Optional overrides. Leave unset to use the default SaaS host
-<<<<<<< HEAD
 SENTRY_HOST=sentry.example.com         # Self-hosted Sentry hostname
 MCP_SKILLS=inspect,docs,triage         # Limit to specific skills
-OPENAI_API_KEY=your-openai-key         # Required for AI-powered search tools (search_events, search_issues)
-=======
-SENTRY_HOST=sentry.example.com
-MCP_SCOPES=org:read,event:read     # Override default scopes (replaces defaults)
-MCP_ADD_SCOPES=event:write         # Add to default scopes (keeps defaults)
+MCP_SCOPES=org:read,event:read         # Override default scopes (replaces defaults) - DEPRECATED, use MCP_SKILLS
+MCP_ADD_SCOPES=event:write             # Add to default scopes (keeps defaults) - DEPRECATED, use MCP_SKILLS
 
 # OpenAI configuration for AI-powered search tools
-OPENAI_API_KEY=your-openai-key     # Required for AI-powered search tools (search_events, search_issues)
-OPENAI_MODEL=gpt-5                 # OpenAI model to use (default: "gpt-5")
-OPENAI_REASONING_EFFORT=low        # Reasoning effort for o1 models: "low", "medium", "high", or "" to disable (default: "low")
+OPENAI_API_KEY=your-openai-key         # Required for AI-powered search tools (search_events, search_issues)
+OPENAI_MODEL=gpt-5                     # OpenAI model to use (default: "gpt-5")
+OPENAI_REASONING_EFFORT=low            # Reasoning effort for o1 models: "low", "medium", "high", or "" to disable (default: "low")
 
->>>>>>> cacfc699
 # No environment variable exists for the OpenAI base URL override; use --openai-base-url instead.
 # This restriction prevents unexpected environment overrides that could silently reroute requests to a
 # malicious proxy capable of harvesting the OpenAI API key provided at runtime.
