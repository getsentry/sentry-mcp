{
  "name": "sentry-mcp",
  "version": "0.0.1",
  "private": true,
  "type": "module",
  "packageManager": "pnpm@10.8.1",
  "engines": {
    "node": ">=20"
  },
  "license": "FSL-1.1-ALv2",
  "author": "Sentry",
  "description": "Sentry MCP Server",
  "homepage": "https://github.com/getsentry/sentry-mcp",
  "keywords": ["sentry"],
  "bugs": {
    "url": "https://github.com/getsentry/sentry-mcp/issues"
  },
  "repository": {
    "type": "git",
    "url": "git@github.com:getsentry/sentry-mcp.git"
  },
  "scripts": {
    "dev": "dotenv -e .env -e .env.local -- turbo dev",
    "build": "turbo build after-build",
    "deploy": "turbo deploy",
    "eval": "dotenv -e .env -e .env.local -- turbo eval",
    "eval:ci": "CI=true dotenv -e .env -e .env.local -- pnpm --stream -r run eval:ci",
    "format": "biome format --write",
    "lint": "biome lint",
    "lint:fix": "biome lint --fix",
    "inspector": "pnpx @modelcontextprotocol/inspector@latest",
    "prepare": "simple-git-hooks",
    "start:client": "pnpm run --filter ./packages/mcp-test-client start",
    "start:stdio": "pnpm --stream run --filter ./packages/mcp-server start",
    "test": "dotenv -e .env -e .env.local -- turbo test",
    "test:ci": "CI=true dotenv -e .env -e .env.local -- pnpm --stream -r run test:ci",
    "tsc": "turbo tsc"
  },
  "dependencies": {
    "@biomejs/biome": "catalog:",
    "@types/node": "catalog:",
    "@vitest/coverage-v8": "catalog:",
    "dotenv": "catalog:",
    "dotenv-cli": "catalog:",
    "lint-staged": "catalog:",
    "simple-git-hooks": "catalog:",
    "tsdown": "catalog:",
    "tsx": "catalog:",
    "turbo": "catalog:",
    "typescript": "catalog:",
    "vitest": "catalog:",
    "vitest-evals": "catalog:"
  },
  "simple-git-hooks": {
    "pre-commit": "pnpm exec lint-staged --concurrent false"
  },
  "lint-staged": {
    "*": [
      "biome format --write --no-errors-on-unmatched --files-ignore-unknown=true",
      "biome lint --fix --no-errors-on-unmatched --files-ignore-unknown=true"
    ]
  },
  "pnpm": {
    "onlyBuiltDependencies": [
      "@biomejs/biome",
      "better-sqlite3",
      "esbuild",
      "sharp",
      "simple-git-hooks",
      "workerd"
<<<<<<< HEAD
    ],
    "patchedDependencies": {
      "agents": "patches/agents.patch"
    }
=======
    ]
>>>>>>> b81fd63b
  },
  "patchedDependencies": {
    "agents": "patches/agents.patch"
  }
}<|MERGE_RESOLUTION|>--- conflicted
+++ resolved
@@ -68,14 +68,7 @@
       "sharp",
       "simple-git-hooks",
       "workerd"
-<<<<<<< HEAD
     ],
-    "patchedDependencies": {
-      "agents": "patches/agents.patch"
-    }
-=======
-    ]
->>>>>>> b81fd63b
   },
   "patchedDependencies": {
     "agents": "patches/agents.patch"
